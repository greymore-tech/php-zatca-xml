--- conflicted
+++ resolved
@@ -26,17 +26,14 @@
     ],
     "minimum-stability": "stable",
     "require": {
-<<<<<<< HEAD
         "php": "^7.4||^8.1",
         "ext-dom": "*",
-=======
         "php": ">=8.1",
         "ext-mbstring": "*",
         "ext-dom": "*",
         "ext-libxml": "*",
         "ext-openssl": "*",
         "ext-hash": "*",
->>>>>>> 33fc4099
         "sabre/xml": "^4.0",
         "guzzlehttp/guzzle": "^7.9",
         "phpseclib/phpseclib": "^3.0"
